// Copyright 2017 Istio Authors
//
// Licensed under the Apache License, Version 2.0 (the "License");
// you may not use this file except in compliance with the License.
// You may obtain a copy of the License at
//
//     http://www.apache.org/licenses/LICENSE-2.0
//
// Unless required by applicable law or agreed to in writing, software
// distributed under the License is distributed on an "AS IS" BASIS,
// WITHOUT WARRANTIES OR CONDITIONS OF ANY KIND, either express or implied.
// See the License for the specific language governing permissions and
// limitations under the License.

package controller

import (
	"bytes"
	"fmt"
	"strings"
	"time"

	v1 "k8s.io/api/core/v1"
	"k8s.io/apimachinery/pkg/api/errors"
	metav1 "k8s.io/apimachinery/pkg/apis/meta/v1"
	"k8s.io/apimachinery/pkg/fields"
	"k8s.io/apimachinery/pkg/runtime"
	"k8s.io/apimachinery/pkg/watch"
	corev1 "k8s.io/client-go/kubernetes/typed/core/v1"
	"k8s.io/client-go/tools/cache"

	"istio.io/istio/pkg/log"
	"istio.io/istio/pkg/spiffe"
	"istio.io/istio/security/pkg/listwatch"
	"istio.io/istio/security/pkg/pki/ca"
	"istio.io/istio/security/pkg/pki/util"
)

/* #nosec: disable gas linter */
const (
	// The Istio secret annotation type
	IstioSecretType = "istio.io/key-and-cert"

	// The ID/name for the certificate chain file.
	CertChainID = "cert-chain.pem"
	// The ID/name for the private key file.
	PrivateKeyID = "key.pem"
	// The ID/name for the CA root certificate file.
	RootCertID = "root-cert.pem"
	// The key to specify corresponding service account in the annotation of K8s secrets.
	ServiceAccountNameAnnotationKey = "istio.io/service-account.name"

	secretNamePrefix   = "istio."
	secretResyncPeriod = time.Minute

	recommendedMinGracePeriodRatio = 0.2
	recommendedMaxGracePeriodRatio = 0.8

	// The size of a private key for a leaf certificate.
	keySize = 2048

	// The number of retries when requesting to create secret.
	secretCreationRetry = 3
)

// DNSNameEntry stores the service name and namespace to construct the DNS id.
// Service accounts matching the ServiceName and Namespace will have additional DNS SANs:
// ServiceName.Namespace.svc, ServiceName.Namespace and optionall CustomDomain.
// This is intended for control plane and trusted services.
type DNSNameEntry struct {
	// ServiceName is the name of the service account to match
	ServiceName string

	// Namespace restricts to a specific namespace.
	Namespace string

	// CustomDomain allows adding a user-defined domain.
	CustomDomains []string
}

// SecretController manages the service accounts' secrets that contains Istio keys and certificates.
type SecretController struct {
	ca             ca.CertificateAuthority
	certTTL        time.Duration
	core           corev1.CoreV1Interface
	minGracePeriod time.Duration
	// Length of the grace period for the certificate rotation.
	gracePeriodRatio float32

	// Whether the certificates are for dual-use clients (SAN+CN).
	dualUse bool

	// Whether the certificates are for CAs.
	forCA bool

	// DNS-enabled serviceAccount.namespace to service pair
	dnsNames map[string]*DNSNameEntry

	// Controller and store for service account objects.
	saController cache.Controller
	saStore      cache.Store

	// Controller and store for secret objects.
	scrtController cache.Controller
	scrtStore      cache.Store

	monitoring monitoringMetrics
}

// NewSecretController returns a pointer to a newly constructed SecretController instance.
func NewSecretController(ca ca.CertificateAuthority, certTTL time.Duration,
	gracePeriodRatio float32, minGracePeriod time.Duration, dualUse bool,
<<<<<<< HEAD
	core corev1.CoreV1Interface, forCA bool, namespace string,
	dnsNames map[string]*DNSNameEntry, rootCertFile string) (*SecretController, error) {
=======
	core corev1.CoreV1Interface, forCA bool, namespaces []string,
	dnsNames map[string]*DNSNameEntry) (*SecretController, error) {
>>>>>>> ffba22a9

	if gracePeriodRatio < 0 || gracePeriodRatio > 1 {
		return nil, fmt.Errorf("grace period ratio %f should be within [0, 1]", gracePeriodRatio)
	}
	if gracePeriodRatio < recommendedMinGracePeriodRatio || gracePeriodRatio > recommendedMaxGracePeriodRatio {
		log.Warnf("grace period ratio %f is out of the recommended window [%.2f, %.2f]",
			gracePeriodRatio, recommendedMinGracePeriodRatio, recommendedMaxGracePeriodRatio)
	}

	c := &SecretController{
		ca:               ca,
		certTTL:          certTTL,
		gracePeriodRatio: gracePeriodRatio,
		minGracePeriod:   minGracePeriod,
		dualUse:          dualUse,
		core:             core,
		forCA:            forCA,
		dnsNames:         dnsNames,
		monitoring:       newMonitoringMetrics(),
	}

	saLW := listwatch.MultiNamespaceListerWatcher(namespaces, func(namespace string) cache.ListerWatcher {
		return &cache.ListWatch{
			ListFunc: func(options metav1.ListOptions) (runtime.Object, error) {
				return core.ServiceAccounts(namespace).List(options)
			},
			WatchFunc: func(options metav1.ListOptions) (watch.Interface, error) {
				return core.ServiceAccounts(namespace).Watch(options)
			},
		}
	})

	rehf := cache.ResourceEventHandlerFuncs{
		AddFunc:    c.saAdded,
		DeleteFunc: c.saDeleted,
	}
	c.saStore, c.saController = cache.NewInformer(saLW, &v1.ServiceAccount{}, time.Minute, rehf)

	istioSecretSelector := fields.SelectorFromSet(map[string]string{"type": IstioSecretType}).String()
	scrtLW := listwatch.MultiNamespaceListerWatcher(namespaces, func(namespace string) cache.ListerWatcher {
		return &cache.ListWatch{
			ListFunc: func(options metav1.ListOptions) (runtime.Object, error) {
				options.FieldSelector = istioSecretSelector
				return core.Secrets(namespace).List(options)
			},
			WatchFunc: func(options metav1.ListOptions) (watch.Interface, error) {
				options.FieldSelector = istioSecretSelector
				return core.Secrets(namespace).Watch(options)
			},
		}
	})
	c.scrtStore, c.scrtController =
		cache.NewInformer(scrtLW, &v1.Secret{}, secretResyncPeriod, cache.ResourceEventHandlerFuncs{
			DeleteFunc: c.scrtDeleted,
			UpdateFunc: c.scrtUpdated,
		})

	return c, nil
}

// Run starts the SecretController until a value is sent to stopCh.
func (sc *SecretController) Run(stopCh chan struct{}) {
	go sc.scrtController.Run(stopCh)

	// saAdded calls upsertSecret to update and insert secret
	// it throws error if the secret cache is not synchronized, but the secret exists in the system
	cache.WaitForCacheSync(stopCh, sc.scrtController.HasSynced)

	go sc.saController.Run(stopCh)
}

// GetSecretName returns the secret name for a given service account name.
func GetSecretName(saName string) string {
	return secretNamePrefix + saName
}

// Handles the event where a service account is added.
func (sc *SecretController) saAdded(obj interface{}) {
	acct := obj.(*v1.ServiceAccount)
	sc.upsertSecret(acct.GetName(), acct.GetNamespace())
	sc.monitoring.ServiceAccountCreation.Inc()
}

// Handles the event where a service account is deleted.
func (sc *SecretController) saDeleted(obj interface{}) {
	acct := obj.(*v1.ServiceAccount)
	sc.deleteSecret(acct.GetName(), acct.GetNamespace())
	sc.monitoring.ServiceAccountDeletion.Inc()
}

func (sc *SecretController) upsertSecret(saName, saNamespace string) {
	secret := ca.BuildSecret(saName, GetSecretName(saName), saNamespace, nil, nil, nil, nil, nil, IstioSecretType)

	_, exists, err := sc.scrtStore.Get(secret)
	if err != nil {
		log.Errorf("Failed to get secret from the store (error %v)", err)
	}

	if exists {
		// Do nothing for existing secrets. Rotating expiring certs are handled by the `scrtUpdated` method.
		return
	}

	// Now we know the secret does not exist yet. So we create a new one.
	chain, key, err := sc.generateKeyAndCert(saName, saNamespace)
	if err != nil {
		log.Errorf("Failed to generate key and certificate for service account %q in namespace %q (error %v)",
			saName, saNamespace, err)

		return
	}
	rootCert := sc.ca.GetCAKeyCertBundle().GetRootCertPem()
	secret.Data = map[string][]byte{
		CertChainID:  chain,
		PrivateKeyID: key,
		RootCertID:   rootCert,
	}

	// We retry several times when create secret to mitigate transient network failures.
	for i := 0; i < secretCreationRetry; i++ {
		_, err = sc.core.Secrets(saNamespace).Create(secret)
		if err == nil || errors.IsAlreadyExists(err) {
			if errors.IsAlreadyExists(err) {
				log.Infof("Istio secret for service account \"%s\" in namespace \"%s\" already exists", saName, saNamespace)
			}
			break
		} else {
			log.Errorf("Failed to create secret in attempt %v/%v, (error: %s)", i+1, secretCreationRetry, err)
		}
		time.Sleep(time.Second)
	}

	if err != nil && !errors.IsAlreadyExists(err) {
		log.Errorf("Failed to create secret for service account \"%s\"  (error: %s), retries %v times",
			saName, err, secretCreationRetry)
		return
	}

	log.Infof("Istio secret for service account \"%s\" in namespace \"%s\" has been created", saName, saNamespace)
}

func (sc *SecretController) deleteSecret(saName, saNamespace string) {
	err := sc.core.Secrets(saNamespace).Delete(GetSecretName(saName), nil)
	// kube-apiserver returns NotFound error when the secret is successfully deleted.
	if err == nil || errors.IsNotFound(err) {
		log.Infof("Istio secret for service account \"%s\" in namespace \"%s\" has been deleted", saName, saNamespace)
		return
	}

	log.Errorf("Failed to delete Istio secret for service account \"%s\" in namespace \"%s\" (error: %s)",
		saName, saNamespace, err)
}

func (sc *SecretController) scrtDeleted(obj interface{}) {
	scrt, ok := obj.(*v1.Secret)
	if !ok {
		log.Warnf("Failed to convert to secret object: %v", obj)
		return
	}

	saName := scrt.Annotations[ServiceAccountNameAnnotationKey]
	if _, error := sc.core.ServiceAccounts(scrt.GetNamespace()).Get(saName, metav1.GetOptions{}); error == nil {
		log.Errorf("Re-create deleted Istio secret for existing service account %s.", saName)
		sc.upsertSecret(saName, scrt.GetNamespace())
		sc.monitoring.SecretDeletion.Inc()
	}
}

func (sc *SecretController) generateKeyAndCert(saName string, saNamespace string) ([]byte, []byte, error) {
	id := spiffe.MustGenSpiffeURI(saNamespace, saName)
	if sc.dnsNames != nil {
		// Control plane components in same namespace.
		if e, ok := sc.dnsNames[saName]; ok {
			if e.Namespace == saNamespace {
				// Example: istio-pilot.istio-system.svc, istio-pilot.istio-system
				id += "," + fmt.Sprintf("%s.%s.svc", e.ServiceName, e.Namespace)
				id += "," + fmt.Sprintf("%s.%s", e.ServiceName, e.Namespace)
			}
		}
		// Custom adds more DNS entries using CLI
		if e, ok := sc.dnsNames[saName+"."+saNamespace]; ok {
			for _, d := range e.CustomDomains {
				id += "," + d
			}
		}
	}

	options := util.CertOptions{
		Host:       id,
		RSAKeySize: keySize,
		IsDualUse:  sc.dualUse,
	}

	csrPEM, keyPEM, err := util.GenCSR(options)
	if err != nil {
		log.Errorf("CSR generation error (%v)", err)
		sc.monitoring.CSRError.Inc()
		return nil, nil, err
	}

	certChainPEM := sc.ca.GetCAKeyCertBundle().GetCertChainPem()
	certPEM, signErr := sc.ca.Sign(csrPEM, strings.Split(id, ","), sc.certTTL, sc.forCA)
	if signErr != nil {
		log.Errorf("CSR signing error (%v)", signErr.Error())
		sc.monitoring.GetCertSignError(signErr.(*ca.Error).ErrorType()).Inc()
		return nil, nil, fmt.Errorf("CSR signing error (%v)", signErr.(*ca.Error))
	}
	certPEM = append(certPEM, certChainPEM...)

	return certPEM, keyPEM, nil
}

func (sc *SecretController) scrtUpdated(oldObj, newObj interface{}) {
	scrt, ok := newObj.(*v1.Secret)
	if !ok {
		log.Warnf("Failed to convert to secret object: %v", newObj)
		return
	}
	namespace := scrt.GetNamespace()
	name := scrt.GetName()

	certBytes := scrt.Data[CertChainID]
	cert, err := util.ParsePemEncodedCertificate(certBytes)
	if err != nil {
		log.Warnf("Failed to parse certificates in secret %s/%s (error: %v), refreshing the secret.",
			namespace, name, err)
		if err = sc.refreshSecret(scrt); err != nil {
			log.Errora(err)
		}

		return
	}

	certLifeTimeLeft := time.Until(cert.NotAfter)
	certLifeTime := cert.NotAfter.Sub(cert.NotBefore)
	// TODO(myidpt): we may introduce a minimum gracePeriod, without making the config too complex.
	// Because time.Duration only takes int type, multiply gracePeriodRatio by 1000 and then divide it.
	gracePeriod := time.Duration(sc.gracePeriodRatio*1000) * certLifeTime / 1000
	if gracePeriod < sc.minGracePeriod {
		log.Warnf("gracePeriod (%v * %f) = %v is less than minGracePeriod %v. Apply minGracePeriod.",
			certLifeTime, sc.gracePeriodRatio, gracePeriod, sc.minGracePeriod)
		gracePeriod = sc.minGracePeriod
	}
	rootCertificate := sc.ca.GetCAKeyCertBundle().GetRootCertPem()

	// Refresh the secret if 1) the certificate contained in the secret is about
	// to expire, or 2) the root certificate in the secret is different than the
	// one held by the ca (this may happen when the CA is restarted and
	// a new self-signed CA cert is generated).
	if certLifeTimeLeft < gracePeriod || !bytes.Equal(rootCertificate, scrt.Data[RootCertID]) {
		log.Infof("Refreshing secret %s/%s, either the leaf certificate is about to expire "+
			"or the root certificate is outdated", namespace, name)

		if err = sc.refreshSecret(scrt); err != nil {
			log.Errorf("Failed to update secret %s/%s (error: %s)", namespace, name, err)
		}
	}
}

// refreshSecret is an inner func to refresh cert secrets when necessary
func (sc *SecretController) refreshSecret(scrt *v1.Secret) error {
	namespace := scrt.GetNamespace()
	saName := scrt.Annotations[ServiceAccountNameAnnotationKey]

	chain, key, err := sc.generateKeyAndCert(saName, namespace)
	if err != nil {
		return err
	}

	scrt.Data[CertChainID] = chain
	scrt.Data[PrivateKeyID] = key
	scrt.Data[RootCertID] = sc.ca.GetCAKeyCertBundle().GetRootCertPem()

	_, err = sc.core.Secrets(namespace).Update(scrt)
	return err
}<|MERGE_RESOLUTION|>--- conflicted
+++ resolved
@@ -110,13 +110,8 @@
 // NewSecretController returns a pointer to a newly constructed SecretController instance.
 func NewSecretController(ca ca.CertificateAuthority, certTTL time.Duration,
 	gracePeriodRatio float32, minGracePeriod time.Duration, dualUse bool,
-<<<<<<< HEAD
-	core corev1.CoreV1Interface, forCA bool, namespace string,
+	core corev1.CoreV1Interface, forCA bool, namespaces []string,
 	dnsNames map[string]*DNSNameEntry, rootCertFile string) (*SecretController, error) {
-=======
-	core corev1.CoreV1Interface, forCA bool, namespaces []string,
-	dnsNames map[string]*DNSNameEntry) (*SecretController, error) {
->>>>>>> ffba22a9
 
 	if gracePeriodRatio < 0 || gracePeriodRatio > 1 {
 		return nil, fmt.Errorf("grace period ratio %f should be within [0, 1]", gracePeriodRatio)
